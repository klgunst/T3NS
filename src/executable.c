--- conflicted
+++ resolved
@@ -324,12 +324,9 @@
         struct bookkeeper prevbookie = shallow_copy_bookkeeper(&bookie);
 
         tic(&chrono, READ_INPUTS);
-<<<<<<< HEAD
         // Read the input file.
-=======
         *lowD = 0;
         *lowDb = NULL;
->>>>>>> 3464ba55
         if (read_inputfile(arguments.args[0], scheme, &minocc, 
                            arguments.h5file == NULL, lowD, lowDb)) {
                 return 1;
